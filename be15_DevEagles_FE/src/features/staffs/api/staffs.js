--- conflicted
+++ resolved
@@ -2,23 +2,6 @@
 
 export const createStaff = params => api.post(`/staffs`, params);
 
-<<<<<<< HEAD
-export const getStaff = ({ page = 1, size = 1000, isActive = true, keyword = '' }) =>
-  api.get(`/staffs`, {
-    params: {
-      page,
-      size,
-      isActive,
-      keyword,
-    },
-  });
-
-export const getStaffById = id => api.get(`/staffs/${id}`);
-
-export const updateStaff = (id, params) => api.put(`/staffs/${id}`, params);
-
-export const deleteStaff = id => api.delete(`/staffs/${id}`);
-=======
 export const getStaff = params => api.get(`/staffs`, { params });
 
 export const getStaffDetail = staffId => api.get(`/staffs/${staffId}`);
@@ -28,5 +11,4 @@
     headers: {
       'Content-Type': 'multipart/form-data',
     },
-  });
->>>>>>> 4084c615
+  });