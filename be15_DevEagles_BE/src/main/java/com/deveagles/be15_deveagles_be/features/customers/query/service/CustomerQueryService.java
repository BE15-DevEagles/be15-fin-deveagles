--- conflicted
+++ resolved
@@ -45,9 +45,7 @@
 
   void reindexAllCustomers(Long shopId);
 
-<<<<<<< HEAD
   String getCustomerPhoneNumber(Long customerId);
-=======
+
   Optional<CustomerIdResponse> findCustomerIdByPhoneNumber(String phoneNumber, Long shopId);
->>>>>>> ed6a7e80
 }