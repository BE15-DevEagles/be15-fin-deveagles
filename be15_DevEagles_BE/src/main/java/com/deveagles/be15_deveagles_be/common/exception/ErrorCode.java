--- conflicted
+++ resolved
@@ -50,14 +50,12 @@
   SMS_NOT_FOUND("40007", "해당 메시지가 없습니다.", HttpStatus.BAD_REQUEST),
   TEMPLATE_NOT_FOUND("40008", "해당 템플릿이 없습니다.", HttpStatus.BAD_REQUEST),
   TEMPLATE_ACCESS_DENIED("40009", "해당 템플릿을 수정할 수 있는 권한이 없습니다.", HttpStatus.UNAUTHORIZED),
-<<<<<<< HEAD
   SMS_SHOP_MISMATCH("40010", "해당 매장에서 접근할 수 없는 메시지입니다.", HttpStatus.BAD_REQUEST),
   INVALID_MESSAGET_TYPE("40011", "해당 메시지는 예약 메시지가 아닙니다.", HttpStatus.BAD_REQUEST),
   ALREADY_SENT_OR_CANCELED("40012", "해당 메시지는 취소됐거나 이미 발송된 메시지입니다.", HttpStatus.BAD_REQUEST),
   INVALID_SCHEDULED_TIME("40013", "예약 발송 시간은 현재 시간 이후여야 합니다.", HttpStatus.BAD_REQUEST),
   INVALID_MESSAGE_CANCEL_CONDITION("40014", "예약 취소가 불가능한 상태입니다", HttpStatus.BAD_REQUEST),
-=======
->>>>>>> c55167e4
+
   // 쿠폰 관련 에러 (50000번대)
   COUPON_NOT_FOUND("50001", "쿠폰을 찾을 수 없습니다", HttpStatus.NOT_FOUND),
   COUPON_CODE_DUPLICATE("50002", "이미 존재하는 쿠폰 코드입니다", HttpStatus.CONFLICT),
