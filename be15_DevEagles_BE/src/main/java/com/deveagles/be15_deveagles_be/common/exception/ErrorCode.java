--- conflicted
+++ resolved
@@ -54,14 +54,12 @@
   INVALID_RESERVATION_TIME_RANGE("70001", "예약 시작 시간은 종료 시간보다 빨라야 합니다", HttpStatus.BAD_REQUEST),
   INVALID_LUNCH_TIME_RANGE("70002", "점심시간은 예약 가능 시간 범위 내여야 합니다", HttpStatus.BAD_REQUEST),
   INVALID_LUNCH_TIME_ORDER("70003", "점심시간 시작은 종료보다 빨라야 합니다", HttpStatus.BAD_REQUEST),
-<<<<<<< HEAD
   RESERVATION_SETTING_ALREADY_EXISTS("70004", "이미 예약 설정이 존재합니다", HttpStatus.BAD_REQUEST),
   // 일정 삭제 관련 에러 (72000번대)
   INVALID_SCHEDULE_TYPE("72001", "유효하지 않은 일정 타입입니다", HttpStatus.BAD_REQUEST),
   PLAN_NOT_FOUND("72002", "단기 일정이 존재하지 않습니다", HttpStatus.NOT_FOUND),
   REGULAR_PLAN_NOT_FOUND("72003", "정기 일정이 존재하지 않습니다", HttpStatus.NOT_FOUND),
-  INVALID_SCHEDULE_REPEAT_TYPE("72004", "정기 일정은 요일 또는 월 중 하나만 설정해야 합니다", HttpStatus.BAD_REQUEST);
-=======
+  INVALID_SCHEDULE_REPEAT_TYPE("72004", "정기 일정은 요일 또는 월 중 하나만 설정해야 합니다", HttpStatus.BAD_REQUEST),
 
   // 상품, 회원권 관련 에러 (상품 :81000번대, 회원권: 82000번대)
   PRIMARY_ITEM_NAME_REQUIRED("81001", "1차 분류명은 필수입니다", HttpStatus.BAD_REQUEST),
@@ -69,7 +67,6 @@
   INVALID_PRIMARY_ITEM_INPUT("81003", "잘못된 1차 상품 입력값입니다", HttpStatus.BAD_REQUEST);
 
   // 매출 관련 에러 (90000번대)
->>>>>>> 3db0169f
 
   private final String code;
   private final String message;
